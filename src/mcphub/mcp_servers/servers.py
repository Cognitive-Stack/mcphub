import subprocess
from pathlib import Path

from .exceptions import SetupError
from .params import MCPServerConfig, MCPServersParams


class MCPServers:
    def __init__(self, servers_params: MCPServersParams):
        self.servers_params = servers_params
        self.cache_dir = self._get_cache_dir()
        # Run setup for all servers during initialization
        self._setup_all_servers()

    def _get_cache_dir(self) -> Path:
        """Get the cache directory path, creating it if it doesn't exist."""
        current_dir = Path.cwd()
        # First try to find a project root with .mcphub.json
        for parent in [current_dir] + list(current_dir.parents):
            if (parent / ".mcphub.json").exists():
                cache_dir = parent / ".mcphub_cache"
                cache_dir.mkdir(exist_ok=True)
                return cache_dir
        
        # If no .mcphub.json was found, create cache in the current working directory
        cache_dir = current_dir / ".mcphub_cache"
        cache_dir.mkdir(exist_ok=True)
        return cache_dir

    def _clone_repository(self, repo_url: str, repo_name: str) -> Path:
        """Clone a repository into the cache directory."""
        if not repo_url:
            raise SetupError(
                "Repository URL is required but was not provided. "
                "Please configure the repo_url field in .mcphub.json for this server."
            )
            
        repo_dir = self.cache_dir / repo_name.split('/')[-1]
        
        if repo_dir.exists():
            print(f"Repository already exists at {repo_dir}")
            return repo_dir

        try:
            subprocess.run(
                ["git", "clone", repo_url, str(repo_dir)],
                check=True,
                capture_output=True,
                text=True
            )
            print(f"Successfully cloned repository to {repo_dir}")
            return repo_dir
        except subprocess.CalledProcessError as e:
            raise SetupError(f"Failed to clone repository {repo_url}: {e.stderr}")

    def _run_setup_script(self, script_path: Path, setup_script: str) -> None:
        """Run the setup script in the repository directory."""
        try:
            # Create a temporary shell script
            script_file = script_path / "setup_temp.sh"
            with open(script_file, "w") as f:
                f.write("#!/bin/bash\n")
                f.write(setup_script + "\n")
            
            # Make the script executable
            script_file.chmod(0o755)
            
            # Run the script
            subprocess.run(
                [str(script_file)],
                check=True,
                capture_output=True,
                text=True,
                cwd=script_path
            )
            
            # Clean up
            script_file.unlink()
            
            print(f"Successfully executed setup script: {setup_script} in {script_path}")
        except subprocess.CalledProcessError as e:
            raise SetupError(f"Failed to run setup script '{setup_script}' in {script_path}: {e.stderr}")
        except Exception as e:
            raise SetupError(f"Error during setup script execution: {str(e)}")

    def _update_server_path(self, server_config: MCPServerConfig, repo_dir: Path) -> None:
        """Update the server_path in the server configuration."""
        self.servers_params.update_server_path(server_config.package_name, str(repo_dir))
        print(f"Updated server path for {server_config.package_name}: {repo_dir}")

    def setup_server(self, server_config: MCPServerConfig) -> None:
        """Set up a single server if it has repo_url and setup_script."""
        if not (server_config.repo_url and server_config.setup_script):
            print(f"Skipping setup for {server_config.package_name}: No repo_url or setup_script specified")
            return

        try:
            # Clone the repository
            repo_dir = self._clone_repository(server_config.repo_url, server_config.package_name)
            
            # Run setup script
            if repo_dir.exists():
                self._run_setup_script(repo_dir, server_config.setup_script)
                # Update server_path after successful setup
                self._update_server_path(server_config, repo_dir)
            else:
                raise SetupError(f"Setup script not found: {repo_dir}")

        except (SetupError, FileNotFoundError) as e:
            print(f"Error setting up server {server_config.package_name}: {str(e)}")
            raise

    def _setup_all_servers(self) -> None:
        """Set up all servers that have repo_url and setup_script configured."""
        print("Starting setup of all MCP servers...")
        
        for server_config in self.servers_params.servers_params:
            try:
                self.setup_server(server_config)
            except Exception as e:
                print(f"Failed to set up server {server_config.package_name}: {str(e)}")
                # Continue with other servers even if one fails
                continue

<<<<<<< HEAD
        print("Completed server setup process")
=======
        print("Completed server setup process")

    def make_openai_mcp_server(self, mcp_name: str, cache_tools_list: bool = True) -> MCPServerStdio:
        """
        Create and return an OpenAI MCP server for the given MCP name.
        
        Args:
            mcp_name: The name of the MCP server configuration to use
            cache_tools_list: Whether to cache the tools list (default: True)
            
        Returns:
            MCPServerStdio: The configured MCP server
            
        Raises:
            ServerConfigNotFoundError: If the server configuration is not found
        """
        server_config = self.servers_params.retrieve_server_params(mcp_name)
        if not server_config:
            raise ServerConfigNotFoundError(f"Server configuration not found for '{mcp_name}'")

        # Convert server config to StdioServerParameters
        server_params = MCPServerStdioParams(
            command=server_config.command,
            args=server_config.args,
            env=server_config.env,
            cwd=server_config.cwd
        )

        return MCPServerStdio(
            params=server_params,
            cache_tools_list=cache_tools_list
        )

    async def get_langchain_mcp_tools(self, mcp_name: str, cache_tools_list: bool = True) -> List[BaseTool]:
        """
        Get a list of Langchain tools from an MCP server.
        
        Args:
            mcp_name: The name of the MCP server configuration to use
            cache_tools_list: Whether to cache the tools list (default: True)
            
        Returns:
            List[Tool]: List of Langchain tools provided by the MCP server
            
        Raises:
            ServerConfigNotFoundError: If the server configuration is not found
        """
        async with self.make_openai_mcp_server(mcp_name, cache_tools_list) as server:
            tools = await load_mcp_tools(server.session)
            return tools
        
    async def make_autogen_mcp_adapters(self, mcp_name: str) -> List[StdioMcpToolAdapter]:
        server_config = self.servers_params.retrieve_server_params(mcp_name)
        if not server_config:
            raise ServerConfigNotFoundError(f"Server configuration not found for '{mcp_name}'")
        
        server_params = StdioServerParams(
            command=server_config.command,
            args=server_config.args,
            env=server_config.env,
            cwd=server_config.cwd
        )

        adapters = []
        async with self.make_openai_mcp_server(mcp_name, cache_tools_list=True) as server:
            for tool in await server.list_tools():
                adapter = await StdioMcpToolAdapter.from_server_params(server_params, tool.name)
                adapters.append(adapter)
        return adapters
    
    async def list_tools(self, mcp_name: str) -> List[BaseTool]:
        """
        List all tools from an MCP server.
        
        Args:
            mcp_name: The name of the MCP server configuration to use

        Returns:
            List[BaseTool]: List of tools provided by the MCP server
        """
        async with self.make_openai_mcp_server(mcp_name, cache_tools_list=True) as server:
            return await server.list_tools()
>>>>>>> 35c93581
<|MERGE_RESOLUTION|>--- conflicted
+++ resolved
@@ -1,5 +1,9 @@
 import subprocess
 from pathlib import Path
+from typing import List
+
+from mcp import ClientSession, StdioServerParameters, Tool
+from mcp.client.stdio import stdio_client
 
 from .exceptions import SetupError
 from .params import MCPServerConfig, MCPServersParams
@@ -85,8 +89,8 @@
 
     def _update_server_path(self, server_config: MCPServerConfig, repo_dir: Path) -> None:
         """Update the server_path in the server configuration."""
-        self.servers_params.update_server_path(server_config.package_name, str(repo_dir))
-        print(f"Updated server path for {server_config.package_name}: {repo_dir}")
+        self.servers_params.update_server_path(server_config.server_name, str(repo_dir))
+        print(f"Updated server path for {server_config.server_name}: {repo_dir}")
 
     def setup_server(self, server_config: MCPServerConfig) -> None:
         """Set up a single server if it has repo_url and setup_script."""
@@ -122,89 +126,20 @@
                 # Continue with other servers even if one fails
                 continue
 
-<<<<<<< HEAD
-        print("Completed server setup process")
-=======
         print("Completed server setup process")
 
-    def make_openai_mcp_server(self, mcp_name: str, cache_tools_list: bool = True) -> MCPServerStdio:
-        """
-        Create and return an OpenAI MCP server for the given MCP name.
-        
-        Args:
-            mcp_name: The name of the MCP server configuration to use
-            cache_tools_list: Whether to cache the tools list (default: True)
-            
-        Returns:
-            MCPServerStdio: The configured MCP server
-            
-        Raises:
-            ServerConfigNotFoundError: If the server configuration is not found
-        """
-        server_config = self.servers_params.retrieve_server_params(mcp_name)
-        if not server_config:
-            raise ServerConfigNotFoundError(f"Server configuration not found for '{mcp_name}'")
-
-        # Convert server config to StdioServerParameters
-        server_params = MCPServerStdioParams(
-            command=server_config.command,
-            args=server_config.args,
-            env=server_config.env,
-            cwd=server_config.cwd
+    async def list_tools(self, server_name: str) -> List[Tool]:
+        """List all tools available in the server."""
+        server_params = self.servers_params.retrieve_server_params(server_name)
+        server_params = StdioServerParameters(
+            command=server_params.command,
+            args=server_params.args,
+            env=server_params.env,
+            cwd=server_params.cwd
         )
-
-        return MCPServerStdio(
-            params=server_params,
-            cache_tools_list=cache_tools_list
-        )
-
-    async def get_langchain_mcp_tools(self, mcp_name: str, cache_tools_list: bool = True) -> List[BaseTool]:
-        """
-        Get a list of Langchain tools from an MCP server.
-        
-        Args:
-            mcp_name: The name of the MCP server configuration to use
-            cache_tools_list: Whether to cache the tools list (default: True)
-            
-        Returns:
-            List[Tool]: List of Langchain tools provided by the MCP server
-            
-        Raises:
-            ServerConfigNotFoundError: If the server configuration is not found
-        """
-        async with self.make_openai_mcp_server(mcp_name, cache_tools_list) as server:
-            tools = await load_mcp_tools(server.session)
-            return tools
-        
-    async def make_autogen_mcp_adapters(self, mcp_name: str) -> List[StdioMcpToolAdapter]:
-        server_config = self.servers_params.retrieve_server_params(mcp_name)
-        if not server_config:
-            raise ServerConfigNotFoundError(f"Server configuration not found for '{mcp_name}'")
-        
-        server_params = StdioServerParams(
-            command=server_config.command,
-            args=server_config.args,
-            env=server_config.env,
-            cwd=server_config.cwd
-        )
-
-        adapters = []
-        async with self.make_openai_mcp_server(mcp_name, cache_tools_list=True) as server:
-            for tool in await server.list_tools():
-                adapter = await StdioMcpToolAdapter.from_server_params(server_params, tool.name)
-                adapters.append(adapter)
-        return adapters
-    
-    async def list_tools(self, mcp_name: str) -> List[BaseTool]:
-        """
-        List all tools from an MCP server.
-        
-        Args:
-            mcp_name: The name of the MCP server configuration to use
-
-        Returns:
-            List[BaseTool]: List of tools provided by the MCP server
-        """
-        async with self.make_openai_mcp_server(mcp_name, cache_tools_list=True) as server:
-            return await server.list_tools()
->>>>>>> 35c93581
+        async with stdio_client(server_params) as (read, write):
+            async with ClientSession(read, write) as session:
+                await session.initialize()
+                tools = await session.list_tools()
+                return tools.tools
+    