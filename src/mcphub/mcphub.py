--- conflicted
+++ resolved
@@ -1,11 +1,14 @@
 from dataclasses import dataclass, field
 from pathlib import Path
-from typing import List, Optional, Any
+from typing import Any, List, Optional
 
-from .mcp_servers import MCPServersParams, MCPServers
+from mcp import Tool
+
+from .adapters.autogen import MCPAutogenAdapter
+from .adapters.langchain import MCPLangChainAdapter
 from .adapters.openai import MCPOpenAIAgentsAdapter
-from .adapters.langchain import MCPLangChainAdapter
-from .adapters.autogen import MCPAutogenAdapter
+from .mcp_servers import MCPServers, MCPServersParams, MCPServerConfig
+
 
 @dataclass
 class MCPHub:
@@ -25,13 +28,7 @@
             config_path = parent / ".mcphub.json"
             if config_path.exists():
                 return str(config_path)
-<<<<<<< HEAD
         raise FileNotFoundError("Configuration file '.mcphub.json' not found")
-=======
-        # Instead of raising an error, return None to indicate no config file was found
-        # This will allow us to still use preconfigured servers
-        return None
->>>>>>> 35c93581
 
     @property
     def openai_adapter(self) -> MCPOpenAIAgentsAdapter:
@@ -59,5 +56,11 @@
     
     async def fetch_autogen_mcp_adapters(self, mcp_name: str) -> List[Any]:
         return await self.autogen_adapter.create_adapters(mcp_name)
+    
+    async def list_tools(self, server_name: str) -> List[Tool]:
+        return await self.servers.list_tools(server_name)
+    
+    def list_servers(self) -> List[MCPServerConfig]:
+        return self.servers_params.list_servers()
 
     